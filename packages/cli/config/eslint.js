--- conflicted
+++ resolved
@@ -14,103 +14,7 @@
  * limitations under the License.
  */
 
-<<<<<<< HEAD
-module.exports = {
-  extends: [
-    '@spotify/eslint-config-base',
-    '@spotify/eslint-config-react',
-    '@spotify/eslint-config-typescript',
-    'prettier',
-    'plugin:jest/recommended',
-    'plugin:monorepo/recommended',
-  ],
-  parser: '@typescript-eslint/parser',
-  plugins: ['import'],
-  env: {
-    jest: true,
-  },
-  parserOptions: {
-    ecmaVersion: 2018,
-    ecmaFeatures: {
-      jsx: true,
-    },
-    sourceType: 'module',
-    lib: require('./tsconfig.json').compilerOptions.lib,
-  },
-  settings: {
-    react: {
-      version: 'detect',
-    },
-  },
-  ignorePatterns: ['.eslintrc.js', '**/dist/**', '**/dist-types/**'],
-  rules: {
-    'no-shadow': 'off',
-    'no-redeclare': 'off',
-    '@typescript-eslint/no-shadow': 'error',
-    '@typescript-eslint/no-redeclare': 'error',
-    'no-undef': 'off',
-    'import/newline-after-import': 'error',
-    'import/no-extraneous-dependencies': [
-      'error',
-      {
-        devDependencies: [
-          '**/*.test.*',
-          '**/*.stories.*',
-          '**/src/setupTests.*',
-          '**/dev/**',
-        ],
-        optionalDependencies: true,
-        peerDependencies: true,
-        bundledDependencies: true,
-      },
-    ],
-    'no-unused-expressions': 'off',
-    '@typescript-eslint/no-unused-expressions': 'error',
-    '@typescript-eslint/consistent-type-assertions': 'error',
-    '@typescript-eslint/no-unused-vars': [
-      'warn',
-      {
-        vars: 'all',
-        args: 'after-used',
-        ignoreRestSiblings: true,
-        argsIgnorePattern: '^_',
-      },
-    ],
-    'no-restricted-imports': [
-      2,
-      {
-        paths: [
-          {
-            // Importing the entire MUI icons packages kills build performance as the list of icons is huge.
-            name: '@material-ui/icons',
-            message: "Please import '@material-ui/icons/<Icon>' instead.",
-          },
-          {
-            name: '@material-ui/icons/', // because this is possible too ._.
-            message: "Please import '@material-ui/icons/<Icon>' instead.",
-          },
-          ...require('module').builtinModules,
-        ],
-        // Avoid cross-package imports
-        patterns: ['**/../../**/*/src/**', '**/../../**/*/src'],
-      },
-    ],
-  },
-  overrides: [
-    {
-      files: ['**/*.ts?(x)'],
-      rules: {
-        // Default to not enforcing prop-types in typescript
-        'react/prop-types': 0,
-        '@typescript-eslint/no-unused-vars': 'off',
-        'no-undef': 'off',
-      },
-    },
-  ],
-};
-=======
 module.exports = require('./eslint-factory').createConfigForRole(
   undefined,
   'web-library',
-);
->>>>>>> d010404f
+);