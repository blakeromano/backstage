{
  "name": "@backstage/plugin-airbrake",
  "version": "0.1.2-next.0",
  "main": "src/index.ts",
  "types": "src/index.ts",
  "license": "Apache-2.0",
  "publishConfig": {
    "access": "public",
    "main": "dist/index.esm.js",
    "types": "dist/index.d.ts"
  },
  "scripts": {
    "build": "backstage-cli plugin:build",
    "start": "backstage-cli plugin:serve",
    "lint": "backstage-cli lint",
    "test": "backstage-cli test",
    "diff": "backstage-cli plugin:diff",
    "prepack": "backstage-cli prepack",
    "postpack": "backstage-cli postpack",
    "clean": "backstage-cli clean"
  },
  "dependencies": {
<<<<<<< HEAD
    "@backstage/catalog-model": "^0.9.10",
    "@backstage/core-components": "^0.8.6",
=======
    "@backstage/core-components": "^0.8.7-next.0",
>>>>>>> c2dc075c
    "@backstage/core-plugin-api": "^0.6.0",
    "@backstage/plugin-catalog-react": "^0.6.12",
    "@backstage/theme": "^0.2.14",
    "@material-ui/core": "^4.12.2",
    "@material-ui/icons": "^4.9.1",
    "@material-ui/lab": "4.0.0-alpha.57",
    "react-use": "^17.2.4",
    "object-hash": "^2.2.0"
  },
  "peerDependencies": {
    "react": "^16.13.1 || ^17.0.0"
  },
  "devDependencies": {
    "@types/object-hash": "^2.2.1",
    "@backstage/app-defaults": "^0.1.6-next.0",
    "@backstage/cli": "^0.13.1-next.0",
    "@backstage/core-app-api": "^0.5.1",
    "@backstage/dev-utils": "^0.2.20-next.0",
    "@backstage/test-utils": "^0.2.3",
    "@testing-library/jest-dom": "^5.10.1",
    "@testing-library/react": "^11.2.5",
    "@testing-library/user-event": "^13.1.8",
    "@types/jest": "^26.0.7",
    "@types/node": "^14.14.32",
    "msw": "^0.35.0",
    "cross-fetch": "^3.0.6",
    "react-router": "6.0.0-beta.0"
  },
  "files": [
    "dist"
  ],
  "jest": {
    "coverageThreshold": {
      "global": {
        "functions": 100,
        "lines": 100,
        "statements": 100
      }
    }
  }
}<|MERGE_RESOLUTION|>--- conflicted
+++ resolved
@@ -20,12 +20,8 @@
     "clean": "backstage-cli clean"
   },
   "dependencies": {
-<<<<<<< HEAD
     "@backstage/catalog-model": "^0.9.10",
-    "@backstage/core-components": "^0.8.6",
-=======
     "@backstage/core-components": "^0.8.7-next.0",
->>>>>>> c2dc075c
     "@backstage/core-plugin-api": "^0.6.0",
     "@backstage/plugin-catalog-react": "^0.6.12",
     "@backstage/theme": "^0.2.14",
